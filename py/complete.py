import vim

complete_py_imported = True

def run_ai_completition(context):
    command_type = context['command_type']
    prompt = context['prompt']
    command_type = context['command_type']
    config = make_config(context['config'])
    config_options = config['options']
    config_ui = config['ui']

    try:
        if 'engine' in config and config['engine'] == 'complete':
            raise KnownError('complete engine is no longer supported')

        if prompt:
            print('Completing...')
            vim.command("redraw")
<<<<<<< HEAD

            initial_prompt = config_options.get('initial_prompt', [])
            initial_prompt = '\n'.join(initial_prompt)
            chat_content = f"{initial_prompt}\n\n>>> user\n\n{prompt}".strip()
            messages = parse_chat_messages(chat_content)
            print_debug(f"[{command_type}] text:\n" + chat_content)

            provider_class = load_provider(config['provider'])
            provider = provider_class(command_type, config_options, ai_provider_utils)
            response_chunks = provider.request(messages)

            text_chunks = map(
                lambda c: c.get("content"),
                filter(lambda c: c['type'] == 'assistant', response_chunks), # omit `thinking` section
            )

            render_text_chunks(text_chunks)

=======
            text_chunks = engines[engine](prompt)
            render_text_chunks(text_chunks, append_to_eol=command_type == 'complete')
>>>>>>> c5f1fc66
            clear_echo_message()
    except BaseException as error:
        handle_completion_error(config['provider'], error)
        print_debug("[{}] error: {}", command_type, traceback.format_exc())<|MERGE_RESOLUTION|>--- conflicted
+++ resolved
@@ -5,7 +5,6 @@
 def run_ai_completition(context):
     command_type = context['command_type']
     prompt = context['prompt']
-    command_type = context['command_type']
     config = make_config(context['config'])
     config_options = config['options']
     config_ui = config['ui']
@@ -17,7 +16,6 @@
         if prompt:
             print('Completing...')
             vim.command("redraw")
-<<<<<<< HEAD
 
             initial_prompt = config_options.get('initial_prompt', [])
             initial_prompt = '\n'.join(initial_prompt)
@@ -34,12 +32,8 @@
                 filter(lambda c: c['type'] == 'assistant', response_chunks), # omit `thinking` section
             )
 
-            render_text_chunks(text_chunks)
+            render_text_chunks(text_chunks, append_to_eol=command_type == 'complete')
 
-=======
-            text_chunks = engines[engine](prompt)
-            render_text_chunks(text_chunks, append_to_eol=command_type == 'complete')
->>>>>>> c5f1fc66
             clear_echo_message()
     except BaseException as error:
         handle_completion_error(config['provider'], error)
