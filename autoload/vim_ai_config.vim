--- conflicted
+++ resolved
@@ -38,32 +38,6 @@
 \    "paste_mode": 1,
 \  },
 \}
-<<<<<<< HEAD
-=======
-let g:vim_ai_image_default = {
-\  "prompt": "",
-\  "options": {
-\    "model": "dall-e-3",
-\    "endpoint_url": "https://api.openai.com/v1/images/generations",
-\    "quality": "standard",
-\    "size": "1024x1024",
-\    "style": "vivid",
-\    "request_timeout": 40,
-\    "enable_auth": 1,
-\    "token_file_path": "",
-\  },
-\  "ui": {
-\    "download_dir": "",
-\  },
-\}
-
-let s:initial_chat_prompt =<< trim END
->>> system
-
-You are a general assistant.
-If you attach a code block add syntax type after ``` to enable syntax highlighting.
-END
->>>>>>> c5f1fc66
 let g:vim_ai_chat_default = {
 \  "provider": "openai",
 \  "prompt": "",
@@ -124,7 +98,7 @@
 \  "quality": "standard",
 \  "size": "1024x1024",
 \  "style": "vivid",
-\  "request_timeout": 20,
+\  "request_timeout": 40,
 \  "enable_auth": 1,
 \  "token_file_path": "",
 \}
